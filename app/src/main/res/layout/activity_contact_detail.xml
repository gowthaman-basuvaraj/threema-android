--- conflicted
+++ resolved
@@ -95,21 +95,6 @@
         app:layout_behavior="@string/appbar_scrolling_view_behavior" />
 
     <!-- FAB for editing contact -->
-<<<<<<< HEAD
-	<com.google.android.material.floatingactionbutton.FloatingActionButton
-		android:id="@+id/floating"
-		android:layout_height="wrap_content"
-		android:layout_width="wrap_content"
-		app:fabSize="normal"
-        android:visibility="gone"
-		app:layout_anchor="@id/appbar"
-		app:layout_anchorGravity="bottom|right|end"
-		app:srcCompat="@drawable/ic_pencil_outline"
-		android:contentDescription="@string/edit_name_only"
-		android:layout_marginRight="@dimen/tablet_standard_padding_left_right"
-		android:layout_marginBottom="-40dp"
-		app:layout_insetEdge="bottom" />
-=======
     <com.google.android.material.floatingactionbutton.FloatingActionButton
         android:id="@+id/floating"
         android:layout_width="wrap_content"
@@ -122,6 +107,5 @@
         app:layout_anchorGravity="bottom|right|end"
         app:layout_insetEdge="bottom"
         app:srcCompat="@drawable/ic_pencil_outline" />
->>>>>>> bdc65f24
 
 </androidx.coordinatorlayout.widget.CoordinatorLayout>